--- conflicted
+++ resolved
@@ -11,11 +11,7 @@
     runs-on: ubuntu-latest
     strategy:
       matrix:
-<<<<<<< HEAD
-        python-version: ['3.9', '3.12']
-=======
         python-version: ['3.9', '3.10', '3.11', '3.12']
->>>>>>> 751a70b8
 
     steps:
       - uses: actions/checkout@v4
